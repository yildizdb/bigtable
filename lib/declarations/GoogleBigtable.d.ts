declare module "@google-cloud/bigtable" {

  namespace Bigtable {

    export interface GenericObject {
      [key: string]: any;
    }

    export interface Config {
      projectId: string;
      keyFilename: string;
    }

    export interface FamilyRule {
      versions: number;
      age?: {
        seconds: number;
      };
      union?: boolean;
    }

    export interface MutateRule {
      method: string;
      key: string;
      data?: string[];
    }

    export interface FamilyConfig {
      rule: FamilyRule;
    }

    export interface RowRule {
      column: string;
      append?: string;
      increment?: number;
    }

    export interface TableInsertFormat {
      key: string;
      data: {
        [familyName: string]: any;
      };
    }

    export interface StreamOptions {
      prefix?: string;
      prefixes?: string[];
      start?: string;
      end?: string;
      keys?: string[];
      ranges?: Array<{
        start: Buffer | string;
        end: Buffer | string;
      }>;
      filter?: Array<{
        [filterName: string]: any;
      }>;
      limit?: number;
    }

    export interface Instance {
      table: (name: string) => Bigtable.Table;
      create: () => Promise<void>;
      exists: () => GenericObject[];
    }

    export interface Table {
      create: (name: string) => Promise<void>;
      family: (name: string) => Bigtable.Family;
      delete: () => Promise<void>;
      insert: (format: TableInsertFormat[]) => Promise<void>;
      createReadStream: (param: StreamOptions) => any;
      mutate: (mutateRules: MutateRule[]) => Promise<any>;
      row: (key: string) => Bigtable.Row;
      exists: () => GenericObject[];
    }

<<<<<<< HEAD
      export interface Row {
        create: (data: GenericObject) => Promise<void>;
        get: (cell?: string | string[] | GenericObject) => any;
        increment: (key: string, count?: number) => Promise<void>;
        save: (data: GenericObject) => Promise<void>;
        delete: () => Promise<void>;
        createRules: (rule: RowRule[]) => Promise<void>;
        deleteCells: (keys: string[]) => Promise<any>;
        exists: () => GenericObject[];
      }
=======
    export interface Family {
      id: string;
      table: (name: string) => Bigtable.Table;
      create: (config: FamilyConfig) => Promise<void>;
      exists: () => GenericObject[];
>>>>>>> 86dcf4f9
    }

    export interface Row {
      create: (data: GenericObject) => Promise<void>;
      get: (cell?: string | string[] | object, options?: object) => any;
      increment: (key: string, count?: number) => Promise<void>;
      save: (data: GenericObject) => Promise<void>;
      delete: () => Promise<void>;
      createRules: (rule: RowRule[]) => Promise<void>;
      deleteCells: (keys: string[]) => Promise<any>;
      exists: () => GenericObject[];
    }
  }

  class Bigtable {
    constructor(config: Bigtable.Config);
    public table: (name: string) => Bigtable.Table;
    public instance: (name: string) => Bigtable.Instance;
  }

  export = Bigtable;
}<|MERGE_RESOLUTION|>--- conflicted
+++ resolved
@@ -75,24 +75,11 @@
       exists: () => GenericObject[];
     }
 
-<<<<<<< HEAD
-      export interface Row {
-        create: (data: GenericObject) => Promise<void>;
-        get: (cell?: string | string[] | GenericObject) => any;
-        increment: (key: string, count?: number) => Promise<void>;
-        save: (data: GenericObject) => Promise<void>;
-        delete: () => Promise<void>;
-        createRules: (rule: RowRule[]) => Promise<void>;
-        deleteCells: (keys: string[]) => Promise<any>;
-        exists: () => GenericObject[];
-      }
-=======
     export interface Family {
       id: string;
       table: (name: string) => Bigtable.Table;
       create: (config: FamilyConfig) => Promise<void>;
       exists: () => GenericObject[];
->>>>>>> 86dcf4f9
     }
 
     export interface Row {
